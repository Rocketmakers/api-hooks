{
  "name": "api-hooks",
<<<<<<< HEAD
  "version": "1.4.0",
=======
  "version": "1.3.5",
>>>>>>> afc1f030
  "description": "Rocketmakers front-end library for parsing a generated Typescript API client into a set of configurable React hooks for fetching and mutating data.",
  "main": "index.js",
  "directories": {
    "example": "examples"
  },
  "scripts": {
    "start": "(cd playground && npm start)",
    "test": "echo \"Error: no test specified\" && exit 1",
    "postinstall": "(cd module && npm i) && (cd playground && npm i)",
    "check-versions": "ncu && (cd module && ncu) && (cd playground && ncu)",
    "upgrade-all": "ncu -u && (cd module && ncu -u) && (cd playground && ncu -u) && npm i"
  },
  "repository": {
    "type": "git",
    "url": "https://github.com/Rocketmakers/api-hooks.git"
  },
  "author": "developers@rocketmakers.com",
  "license": "MIT",
  "devDependencies": {
    "npm-check-updates": "^12.5.11"
  }
}<|MERGE_RESOLUTION|>--- conflicted
+++ resolved
@@ -1,10 +1,6 @@
 {
   "name": "api-hooks",
-<<<<<<< HEAD
   "version": "1.4.0",
-=======
-  "version": "1.3.5",
->>>>>>> afc1f030
   "description": "Rocketmakers front-end library for parsing a generated Typescript API client into a set of configurable React hooks for fetching and mutating data.",
   "main": "index.js",
   "directories": {
